[build-system]
requires = ["setuptools>=61.0"]
build-backend = "setuptools.build_meta"

[project]
name = "neso_solar_consumer"
version = "0.1"
dependencies = [
    "pandas",
    "sqlalchemy",
    "nowcasting_datamodel==1.5.56",
<<<<<<< HEAD
    "pvsite-datamodel==1.0.55",
    "testcontainers"
=======
    "testcontainers",
    "tqdm"
>>>>>>> 8230de27
]

[project.optional-dependencies]
dev = [
    "pytest",
    "black",
    "ruff",
    "pandas"
]<|MERGE_RESOLUTION|>--- conflicted
+++ resolved
@@ -9,13 +9,9 @@
     "pandas",
     "sqlalchemy",
     "nowcasting_datamodel==1.5.56",
-<<<<<<< HEAD
     "pvsite-datamodel==1.0.55",
-    "testcontainers"
-=======
     "testcontainers",
     "tqdm"
->>>>>>> 8230de27
 ]
 
 [project.optional-dependencies]
