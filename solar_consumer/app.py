"""
Main Script to Fetch, Format, and Save NESO Solar Forecast Data

This script orchestrates the following steps:
1. Fetches solar forecast data using the `fetch_data` function.
2. Formats the forecast data into `ForecastSQL` objects using `format_forecast.py`.
3. Saves the formatted forecasts into the database using `save_forecast.py`.
"""

import os
import logging
from solar_consumer.fetch_data import fetch_data
from solar_consumer.format_forecast import format_to_forecast_sql
from solar_consumer.save_forecast import (
    save_forecasts_to_csv,
    save_forecasts_to_db,
    save_generation_to_site_db,
    save_forecasts_to_site_db,
)
from nowcasting_datamodel.connection import DatabaseConnection
from nowcasting_datamodel.models import Base_Forecast
from solar_consumer import __version__  # Import version from __init__.py

# Configure logging
logging.basicConfig(level=logging.INFO, format="%(asctime)s [%(levelname)s] %(message)s")
logger = logging.getLogger(__name__)


<<<<<<< HEAD
def app(db_url: str, save_method: str, csv_dir: str = None, country: str = "uk", historic_or_forecast: str = "forecast"):
=======
def app(
    db_url: str,
    save_method: str,
    csv_dir: str = None,
    country: str = "uk",
    historic_or_forecast: str = "generation",
):
>>>>>>> 8c972b92
    """
    Main application function to fetch, format, and save solar forecast data.

    Parameters:
        db_url (str): Database connection URL from an environment variable.
        save_method (str): Method to save the forecast data. Options are "db" or "csv".
        csv_dir (str, optional): Directory to save CSV files if save_method is "csv".
        country (str): Country code for fetching data. Default is "uk".
        historic_or_forecast: (str): Type of data to fetch. Default is "generation".
    """
    logger.info(f"Starting the NESO Solar Forecast pipeline (version: {__version__}).")

    # Use the `Neso` class for hardcoded configuration]
    if country == "uk":
        model_tag = "neso-solar-forecast"
    elif country == "nl":
        model_tag = "ned-nl-national"

    # Initialize database connection
    connection = DatabaseConnection(url=db_url, base=Base_Forecast, echo=False)

    try:
        with connection.get_session() as session:
            # Step 1: Fetch forecast data (returns as pd.Dataframe)
            logger.info(f"Fetching forecast data for {country}.")
            forecast_data = fetch_data(country=country, historic_or_forecast=historic_or_forecast)
<<<<<<< HEAD

=======
>>>>>>> 8c972b92

            if forecast_data.empty:
                logger.warning("No data fetched. Exiting the pipeline.")
                return

            # Step 2: Formate and save the forecast data
            # A. Format forecast to database object and save
            if save_method == "db":
                logger.info(f"Formatting {len(forecast_data)} rows of forecast data.")
                forecasts = format_to_forecast_sql(
                    data=forecast_data,
                    model_tag=model_tag,
                    model_version=__version__,  # Use the version from __init__.py
                    session=session,
                )

                if not forecasts:
                    logger.warning("No forecasts generated. Exiting the pipeline.")
                    return

                logger.info(f"Generated {len(forecasts)} ForecastSQL objects.")

                # Saving formatted forecasts to the database
                logger.info("Saving forecasts to the database.")
                save_forecasts_to_db(forecasts, session)

            # B. Save directly to CSV
            elif save_method == "csv":
                logger.info(f"Saving {len(forecast_data)} rows of forecast data directly to CSV.")
                save_forecasts_to_csv(forecast_data, csv_dir=csv_dir)

            # C. TODO: Potential new save methods
            elif save_method == "site-db":
                logger.info("Saving generations to the site database.")
                if historic_or_forecast == "generation":
                    save_generation_to_site_db(
                        session=session,
                        generation_data=forecast_data,
                        country=country,
                    )

                elif historic_or_forecast == "forecast":
                    logger.info("Saving forecasts to the site database.")
                    save_forecasts_to_site_db(
                        session=session,
                        forecast_data=forecast_data,
                        country=country,
                        model_tag=model_tag,
                        model_version=__version__,
                    )

            else:
                logger.error(f"Unsupported save method: {save_method}. Exiting.")
                return

            logger.info("Forecast pipeline completed successfully.")
    except Exception as e:
        logger.error(f"Error in the forecast pipeline: {e}")
        raise


if __name__ == "__main__":
    db_url = os.getenv("DB_URL")
    country = os.getenv("COUNTRY", "uk")
<<<<<<< HEAD
    save_method = os.getenv("SAVE_METHOD", "db").lower()
    csv_dir = os.getenv("CSV_DIR")
    historic_or_forecast = os.getenv("HISTORIC_OR_FORECAST", "forecast")
=======
    save_method = os.getenv("SAVE_METHOD", "db").lower()  # Default to "db"
    csv_dir = os.getenv("CSV_DIR")
    historic_or_forecast = os.getenv("HISTORIC_OR_FORECAST", "generation").lower()
>>>>>>> 8c972b92

    if save_method == "csv" and not csv_dir:
        logger.error("CSV_DIR is required for CSV saving. Exiting.")
        exit(1)

    if save_method in ["db", "site-db"] and db_url is None:
        logger.error("DB_URL is required for DB saving. Exiting.")
        exit(1)

<<<<<<< HEAD
=======
    # Step 2: Run the application
>>>>>>> 8c972b92
    app(
        db_url=db_url,
        save_method=save_method,
        csv_dir=csv_dir,
        country=country,
        historic_or_forecast=historic_or_forecast,
    )<|MERGE_RESOLUTION|>--- conflicted
+++ resolved
@@ -26,17 +26,7 @@
 logger = logging.getLogger(__name__)
 
 
-<<<<<<< HEAD
-def app(db_url: str, save_method: str, csv_dir: str = None, country: str = "uk", historic_or_forecast: str = "forecast"):
-=======
-def app(
-    db_url: str,
-    save_method: str,
-    csv_dir: str = None,
-    country: str = "uk",
-    historic_or_forecast: str = "generation",
-):
->>>>>>> 8c972b92
+def app(db_url: str, save_method: str, csv_dir: str = None, country: str = "uk"):
     """
     Main application function to fetch, format, and save solar forecast data.
 
@@ -62,11 +52,7 @@
         with connection.get_session() as session:
             # Step 1: Fetch forecast data (returns as pd.Dataframe)
             logger.info(f"Fetching forecast data for {country}.")
-            forecast_data = fetch_data(country=country, historic_or_forecast=historic_or_forecast)
-<<<<<<< HEAD
-
-=======
->>>>>>> 8c972b92
+            forecast_data = fetch_data(country=country)
 
             if forecast_data.empty:
                 logger.warning("No data fetched. Exiting the pipeline.")
@@ -131,15 +117,9 @@
 if __name__ == "__main__":
     db_url = os.getenv("DB_URL")
     country = os.getenv("COUNTRY", "uk")
-<<<<<<< HEAD
-    save_method = os.getenv("SAVE_METHOD", "db").lower()
-    csv_dir = os.getenv("CSV_DIR")
-    historic_or_forecast = os.getenv("HISTORIC_OR_FORECAST", "forecast")
-=======
+
     save_method = os.getenv("SAVE_METHOD", "db").lower()  # Default to "db"
     csv_dir = os.getenv("CSV_DIR")
-    historic_or_forecast = os.getenv("HISTORIC_OR_FORECAST", "generation").lower()
->>>>>>> 8c972b92
 
     if save_method == "csv" and not csv_dir:
         logger.error("CSV_DIR is required for CSV saving. Exiting.")
@@ -149,14 +129,5 @@
         logger.error("DB_URL is required for DB saving. Exiting.")
         exit(1)
 
-<<<<<<< HEAD
-=======
     # Step 2: Run the application
->>>>>>> 8c972b92
-    app(
-        db_url=db_url,
-        save_method=save_method,
-        csv_dir=csv_dir,
-        country=country,
-        historic_or_forecast=historic_or_forecast,
-    )+    app(db_url=db_url, save_method=save_method, csv_dir=csv_dir, country=country)